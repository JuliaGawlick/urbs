import os
import shutil
import urbs
from datetime import date

input_files = 'myopictest'  # for single year file name, for intertemporal folder name
input_dir = 'Input'
input_path = os.path.join(input_dir, input_files)

result_name = 'myopictest'
result_dir = urbs.prepare_result_directory(result_name)  # name + time stamp

mode="myopic" # choose from single year, intertemporal or myopic

#get year
year = date.today().year

# copy input file to result directory
try:
    shutil.copytree(input_path, os.path.join(result_dir, input_dir))
except NotADirectoryError:
    shutil.copyfile(input_path, os.path.join(result_dir, input_files))
# copy run file to result directory
shutil.copy(__file__, result_dir)

# objective function
objective = 'cost'  # set either 'cost' or 'CO2' as objective

# Choose Solver (cplex, glpk, gurobi, ...)
solver = 'gurobi'

# simulation timesteps
<<<<<<< HEAD
(offset, length) = (0, 2)  # time step selection
=======
(offset, length) = (0, 24)  # time step selection
>>>>>>> c941c45f
timesteps = range(offset, offset+length+1)
dt = 1  # length of each time step (unit: hours)

# detailed reporting commodity/sites
report_tuples = [
<<<<<<< HEAD
  
=======
    (2019, 'North', 'Elec'),
    (2019, 'Mid', 'Elec'),
    (2019, 'South', 'Elec'),
    (2019, ['North', 'Mid', 'South'], 'Elec'),
    (2024, 'North', 'Elec'),
    (2024, 'Mid', 'Elec'),
    (2024, 'South', 'Elec'),
    (2024, ['North', 'Mid', 'South'], 'Elec'),
    (2029, 'North', 'Elec'),
    (2029, 'Mid', 'Elec'),
    (2029, 'South', 'Elec'),
    (2029, ['North', 'Mid', 'South'], 'Elec'),
    (2034, 'North', 'Elec'),
    (2034, 'Mid', 'Elec'),
    (2034, 'South', 'Elec'),
    (2034, ['North', 'Mid', 'South'], 'Elec'),
>>>>>>> c941c45f
    ]

# optional: define names for sites in report_tuples
report_sites_name = {}

# plotting commodities/sites
plot_tuples = [
<<<<<<< HEAD
   
=======
    (2019, 'North', 'Elec'),
    (2019, 'Mid', 'Elec'),
    (2019, 'South', 'Elec'),
    (2019, ['North', 'Mid', 'South'], 'Elec'),
    (2024, 'North', 'Elec'),
    (2024, 'Mid', 'Elec'),
    (2024, 'South', 'Elec'),
    (2024, ['North', 'Mid', 'South'], 'Elec'),
    (2029, 'North', 'Elec'),
    (2029, 'Mid', 'Elec'),
    (2029, 'South', 'Elec'),
    (2029, ['North', 'Mid', 'South'], 'Elec'),
    (2034, 'North', 'Elec'),
    (2034, 'Mid', 'Elec'),
    (2034, 'South', 'Elec'),
    (2034, ['North', 'Mid', 'South'], 'Elec'),
>>>>>>> c941c45f
    ]

# optional: define names for sites in plot_tuples
plot_sites_name = {}

# plotting timesteps
plot_periods = {
   # 'all': timesteps[1:]
}

# add or change plot colors
my_colors = {
    'South': (230, 200, 200),
    'Mid': (200, 230, 200),
    'North': (200, 200, 230)}
for country, color in my_colors.items():
    urbs.COLORS[country] = color

# select scenarios to be run
scenarios = [
             urbs.scenario_base,

            ]

for scenario in scenarios:
    prob = urbs.run_scenario_myopic(input_path, solver, timesteps, scenario,
                             result_dir, dt, objective,
                             plot_tuples=plot_tuples,
                             plot_sites_name=plot_sites_name,
                             plot_periods=plot_periods,
                             report_tuples=report_tuples,
                             report_sites_name=report_sites_name)<|MERGE_RESOLUTION|>--- conflicted
+++ resolved
@@ -30,19 +30,12 @@
 solver = 'gurobi'
 
 # simulation timesteps
-<<<<<<< HEAD
-(offset, length) = (0, 2)  # time step selection
-=======
 (offset, length) = (0, 24)  # time step selection
->>>>>>> c941c45f
 timesteps = range(offset, offset+length+1)
 dt = 1  # length of each time step (unit: hours)
 
 # detailed reporting commodity/sites
 report_tuples = [
-<<<<<<< HEAD
-  
-=======
     (2019, 'North', 'Elec'),
     (2019, 'Mid', 'Elec'),
     (2019, 'South', 'Elec'),
@@ -59,7 +52,6 @@
     (2034, 'Mid', 'Elec'),
     (2034, 'South', 'Elec'),
     (2034, ['North', 'Mid', 'South'], 'Elec'),
->>>>>>> c941c45f
     ]
 
 # optional: define names for sites in report_tuples
@@ -67,9 +59,6 @@
 
 # plotting commodities/sites
 plot_tuples = [
-<<<<<<< HEAD
-   
-=======
     (2019, 'North', 'Elec'),
     (2019, 'Mid', 'Elec'),
     (2019, 'South', 'Elec'),
@@ -86,7 +75,6 @@
     (2034, 'Mid', 'Elec'),
     (2034, 'South', 'Elec'),
     (2034, ['North', 'Mid', 'South'], 'Elec'),
->>>>>>> c941c45f
     ]
 
 # optional: define names for sites in plot_tuples
