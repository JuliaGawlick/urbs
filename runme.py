--- conflicted
+++ resolved
@@ -7,7 +7,6 @@
 from pyomo.opt.base import SolverFactory
 
 
-<<<<<<< HEAD
 input_file = 'mimo-example.xlsx'
 result_name = os.path.splitext(input_file)[0]  # cut away file extension
 result_dir = urbs.prepare_result_directory(result_name)  # name+time stamp
@@ -18,7 +17,10 @@
 shutil.copy(__file__, result_dir)
 
 # Choose solver (cplex, glpk, gurobi, ...)
-solver = 'gurobi'
+solver = 'glpk'
+
+# objective function
+objective = 'cost'  # set either 'cost' or 'CO2' as objective
 
 # simulation timesteps
 (offset, length) = (3500, 168)  # time step selection
@@ -68,226 +70,9 @@
 
 for scenario in scenarios:
     prob = urbs.run_scenario(input_file, solver, timesteps, scenario,
-                        result_dir, dt,
+                        result_dir, dt, objective,
                         plot_tuples=plot_tuples,
                         plot_sites_name=plot_sites_name,
                         plot_periods=plot_periods,
                         report_tuples=report_tuples,
-                        report_sites_name=report_sites_name)
-=======
-# SCENARIOS
-def scenario_base(data):
-    # do nothing
-    return data
-
-
-def scenario_stock_prices(data):
-    # change stock commodity prices
-    co = data['commodity']
-    stock_commodities_only = (co.index.get_level_values('Type') == 'Stock')
-    co.loc[stock_commodities_only, 'price'] *= 1.5
-    return data
-
-
-def scenario_co2_limit(data):
-    # change global CO2 limit
-    global_prop = data['global_prop']
-    global_prop.loc['CO2 limit', 'value'] *= 0.05
-    return data
-
-
-def scenario_co2_tax_mid(data):
-    # change CO2 price in Mid
-    co = data['commodity']
-    co.loc[('Mid', 'CO2', 'Env'), 'price'] = 50
-    return data
-
-
-def scenario_north_process_caps(data):
-    # change maximum installable capacity
-    pro = data['process']
-    pro.loc[('North', 'Hydro plant'), 'cap-up'] *= 0.5
-    pro.loc[('North', 'Biomass plant'), 'cap-up'] *= 0.25
-    return data
-
-
-def scenario_no_dsm(data):
-    # empty the DSM dataframe completely
-    data['dsm'] = pd.DataFrame()
-    return data
-
-
-def scenario_all_together(data):
-    # combine all other scenarios
-    data = scenario_stock_prices(data)
-    data = scenario_co2_limit(data)
-    data = scenario_north_process_caps(data)
-    return data
-
-
-def prepare_result_directory(result_name):
-    """ create a time stamped directory within the result folder """
-    # timestamp for result directory
-    now = datetime.now().strftime('%Y%m%dT%H%M')
-
-    # create result directory if not existent
-    result_dir = os.path.join('result', '{}-{}'.format(result_name, now))
-    if not os.path.exists(result_dir):
-        os.makedirs(result_dir)
-
-    return result_dir
-
-
-def setup_solver(optim, logfile='solver.log'):
-    """ """
-    if optim.name == 'gurobi':
-        # reference with list of option names
-        # http://www.gurobi.com/documentation/5.6/reference-manual/parameters
-        optim.set_options("logfile={}".format(logfile))
-        # optim.set_options("timelimit=7200")  # seconds
-        # optim.set_options("mipgap=5e-4")  # default = 1e-4
-    elif optim.name == 'glpk':
-        # reference with list of options
-        # execute 'glpsol --help'
-        optim.set_options("log={}".format(logfile))
-        # optim.set_options("tmlim=7200")  # seconds
-        # optim.set_options("mipgap=.0005")
-    elif optim.name == 'cplex':
-        optim.set_options("log={}".format(logfile))
-    else:
-        print("Warning from setup_solver: no options set for solver "
-              "'{}'!".format(optim.name))
-    return optim
-
-
-def run_scenario(input_file, timesteps, scenario, result_dir, dt, objective,
-                 plot_tuples=None,  plot_sites_name=None, plot_periods=None,
-                 report_tuples=None, report_sites_name=None):
-    """ run an urbs model for given input, time steps and scenario
-
-    Args:
-        input_file: filename to an Excel spreadsheet for urbs.read_excel
-        timesteps: a list of timesteps, e.g. range(0,8761)
-        scenario: a scenario function that modifies the input data dict
-        result_dir: directory name for result spreadsheet and plots
-        dt: length of each time step (unit: hours)
-        plot_tuples: (optional) list of plot tuples (c.f. urbs.result_figures)
-        plot_sites_name: (optional) dict of names for sites in plot_tuples
-        plot_periods: (optional) dict of plot periods(c.f. urbs.result_figures)
-        report_tuples: (optional) list of (sit, com) tuples (c.f. urbs.report)
-        report_sites_name: (optional) dict of names for sites in report_tuples
-
-    Returns:
-        the urbs model instance
-    """
-
-    # scenario name, read and modify data for scenario
-    sce = scenario.__name__
-    data = urbs.read_excel(input_file)
-    data = scenario(data)
-    urbs.validate_input(data)
-
-    # create model
-    prob = urbs.create_model(data, dt, timesteps, objective)
-
-    # refresh time stamp string and create filename for logfile
-    now = prob.created
-    log_filename = os.path.join(result_dir, '{}.log').format(sce)
-
-    # solve model and read results
-    optim = SolverFactory('glpk')  # cplex, glpk, gurobi, ...
-    optim = setup_solver(optim, logfile=log_filename)
-    result = optim.solve(prob, tee=True)
-    assert str(result.solver.termination_condition) == 'optimal'
-
-    # save problem solution (and input data) to HDF5 file
-    urbs.save(prob, os.path.join(result_dir, '{}.h5'.format(sce)))
-
-    # write report to spreadsheet
-    urbs.report(
-        prob,
-        os.path.join(result_dir, '{}.xlsx').format(sce),
-        report_tuples=report_tuples,
-        report_sites_name=report_sites_name)
-
-    # result plots
-    urbs.result_figures(
-        prob,
-        os.path.join(result_dir, '{}'.format(sce)),
-        timesteps,
-        plot_title_prefix=sce.replace('_', ' '),
-        plot_tuples=plot_tuples,
-        plot_sites_name=plot_sites_name,
-        periods=plot_periods,
-        figure_size=(24, 9))
-    return prob
-
-
-if __name__ == '__main__':
-    input_file = 'mimo-example.xlsx'
-    result_name = os.path.splitext(input_file)[0]  # cut away file extension
-    result_dir = prepare_result_directory(result_name)  # name + time stamp
-
-    # copy input file to result directory
-    shutil.copyfile(input_file, os.path.join(result_dir, input_file))
-    # copy runme.py to result directory
-    shutil.copy(__file__, result_dir)
-
-    # objective function
-    objective = 'cost'  # set either 'cost' or 'CO2' as objective
-
-    # simulation timesteps
-    (offset, length) = (3500, 168)  # time step selection
-    timesteps = range(offset, offset+length+1)
-    dt = 1  # length of each time step (unit: hours)
-
-    # plotting commodities/sites
-    plot_tuples = [
-        ('North', 'Elec'),
-        ('Mid', 'Elec'),
-        ('South', 'Elec'),
-        (['North', 'Mid', 'South'], 'Elec')]
-
-    # optional: define names for sites in plot_tuples
-    plot_sites_name = {('North', 'Mid', 'South'): 'All'}
-
-    # detailed reporting commodity/sites
-    report_tuples = [
-        ('North', 'Elec'), ('Mid', 'Elec'), ('South', 'Elec'),
-        ('North', 'CO2'), ('Mid', 'CO2'), ('South', 'CO2')]
-
-    # optional: define names for sites in report_tuples
-    report_sites_name = {'North': 'Greenland'}
-
-    # plotting timesteps
-    plot_periods = {
-        'all': timesteps[1:]
-    }
-
-    # add or change plot colors
-    my_colors = {
-        'South': (230, 200, 200),
-        'Mid': (200, 230, 200),
-        'North': (200, 200, 230)}
-    for country, color in my_colors.items():
-        urbs.COLORS[country] = color
-
-    # select scenarios to be run
-    scenarios = [
-        scenario_base,
-        scenario_stock_prices,
-        scenario_co2_limit,
-        scenario_co2_tax_mid,
-        scenario_no_dsm,
-        scenario_north_process_caps,
-        scenario_all_together]
-
-    for scenario in scenarios:
-        prob = run_scenario(input_file, timesteps, scenario, result_dir, dt,
-                            objective,
-                            plot_tuples=plot_tuples,
-                            plot_sites_name=plot_sites_name,
-                            plot_periods=plot_periods,
-                            report_tuples=report_tuples,
-                            report_sites_name=report_sites_name)
->>>>>>> 711c957e
+                        report_sites_name=report_sites_name)